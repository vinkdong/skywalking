--- conflicted
+++ resolved
@@ -1,62 +1,20 @@
-# The remote server should connect to, hostname can be either hostname or IP address.
-# Suggestion: set the real ip address.
 cluster.current.hostname=127.0.0.1
-<<<<<<< HEAD
-cluster.current.port=1000
-
-# The roles of this member. List of strings, e.g. roles = A, B
-# In the future, the roles are part of the membership information and can be used by
-# routers or other services to distribute work to certain member types,
-# e.g. front-end and back-end nodes.
-# In this version, all members has same roles, each of them will listen others status,
-# because of network trouble or member jvm crash or every reason led to not reachable,
-# the routers will stop to sending the message to the untouchable member.
-cluster.current.roles=WorkersListener
-
-# Initial contact points of the cluster, e.g. seed_nodes = 127.0.0.1:1000, 127.0.0.1:1001.
-# The nodes to join automatically at startup.
-# When setting akka configuration, it will be change.
-# like: ["akka.tcp://system@127.0.0.1:1000", "akka.tcp://system@127.0.0.1:1001"].
-# This is akka configuration, see: http://doc.akka.io/docs/akka/2.4/general/configuration.html
-cluster.seed_nodes=127.0.0.1:1000,127.0.0.1:1001
-=======
 cluster.current.port=11800
 cluster.current.roles=WorkersListener
 cluster.seed_nodes=127.0.0.1:11800
->>>>>>> e96c9914
 
-# elasticsearch configuration, config/elasticsearch.yml, see cluster.name
 es.cluster.name=CollectorDBCluster
+es.cluster.nodes=127.0.0.1:9300
 es.cluster.transport.sniffer=true
 
-# The elasticsearch nodes of cluster, comma separated, e.g. nodes=ip:port, ip:port
-es.cluster.nodes=127.0.0.1:9300
-
-# Automatic create elasticsearch index
-# Options: overwrite, ignore, off
-# Overwrite: delete the index then create
-# Ignore: just create new index when index not created.
-es.index.create=ignore
 es.index.shards.number=2
 es.index.replicas.number=0
 
-# You can configure a host either as a host name or IP address to identify a specific network
-# interface on which to listen.
-# Be used for web ui get the view data or agent post the trace segment.
 http.hostname=127.0.0.1
-<<<<<<< HEAD
-# The TCP/IP port on which the connector listens for connections.
-http.port=7001
-# The contextPath is a URL prefix that identifies which context a HTTP request is destined for.
-=======
 http.port=12800
->>>>>>> e96c9914
 http.contextPath=/
 
-# The analysis worker max cache size, when worker data size reach the size,
-# then worker will send all cached data to the next worker and clear the cache.
 cache.analysis.size=1024
-# The persistence worker max cache size, same of "cache.analysis.size" ability.
 cache.persistence.size=1024
 
 WorkerNum.Node.NodeCompAgg.Value=10
